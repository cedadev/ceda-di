--- conflicted
+++ resolved
@@ -1,6 +1,3 @@
-import os
-
-
 class _geospatial(object):
     def __init__(self):
         exception = \
@@ -12,7 +9,6 @@
     def get_file_level(self, fpath):
         file_level = {
             "filename": os.path.basename(fpath),
-<<<<<<< HEAD
             "path": fpath,
             "size": os.stat(fpath).st_size,
         }
@@ -26,11 +22,4 @@
         self.__init__()
 
     def get_parameters(self):
-=======
-            "path": self.path,
-            "size": os.stat(fpath).st_size,
-        }
-
-    def get_geospatial_dict(self):
->>>>>>> 24a9c0d7
         self.__init__()