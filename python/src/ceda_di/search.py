--- conflicted
+++ resolved
@@ -270,14 +270,8 @@
             results = es.search(index=index, doc_type=doc_type, body=query)
         except ConnectionError as ex:
             url = es.transport.seed_connections[0].host
-<<<<<<< HEAD
-            error_msg = "Couldn't connect to elastic search node at {url}. Exception was {exc}"\
+            error_msg = "Couldn't connect to Elasticsearch node at {url}. Exception was {exc}"\
                 .format(url=url, exc=ex.info.args[1])
-=======
-            error_msg = "Couldn't connect to Elasticsearch node at {url}." + \
-                        "Exception was: \"{exc}\".".format(url=url, exc=ex.message)
-
->>>>>>> fd6f9bf7
             print(error_msg)
             sys.exit(1)
 
