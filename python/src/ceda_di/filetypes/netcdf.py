"""
Metadata adapters for NetCDF files.
"""

import logging
import re
import os

import numpy.ma
import netCDF4

from datetime import datetime, timedelta
from ceda_di._dataset import _geospatial
from ceda_di.metadata import product


class NetCDFFactory(object):
    """
    Factory for checking, handling and returning an appropriate metadata
    extraction class.

    :param str fpath: Path to NetCDF file
    """
    def __init__(self, fpath):
        self.fpath = fpath

        # Try fetching the 'Convention' global variable from the NetCDF header.
        # Some organisations don't capitalise "Convention" in accordance with
        # the CF/RAF spec, so a regular expression is needed...
        self.convention = None
        with netCDF4.Dataset(self.fpath) as ncdf:
            for attr in ncdf.ncattrs():
                if re.match(attr, "conventions", flags=re.IGNORECASE):
                    self.convention = getattr(ncdf, attr)

    def __enter__(self):
        return self

    def __exit__(self, *args):
        return None

    def get_properties(self):
        """
        Return correct metadata extraction class based on metadata format.
        """
        if not self.convention:
            # Return a placeholder NetCDF handler with no convention
            return NetCDF_Unknown(self.fpath).get_properties()
        elif "CF" in self.convention:
            return NetCDF_CF(self.fpath, self.convention).get_properties()
        elif "RAF" in self.convention:
            return NetCDF_RAF(self.fpath, self.convention).get_properties()
        else:
            # Return a placeholder NetCDF handler and log the unknown convention
            return NetCDF_Unknown(self.fpath, self.convention).get_properties()


class NetCDF_Base(_geospatial):
    """
    Base class - provides common NetCDF metadata extraction methods

    :param str fpath: Path to NetCDF file
    """
    @staticmethod
    def params(ncdf):
        """
        Construct list of Parameters based on variables in NetCDF file.

        :param Dataset ncdf: Reference to an opened netcdf4.Dataset object
        :returns list: List of metadata.product.Parameter objects
        """
        params = []
        for v_name, v_data in ncdf.variables.iteritems():
            param = product.Parameter(v_name, v_data.__dict__)
            params.append(param)

        return params

    @staticmethod
    def clean_coordinate(coord):
        """Return True if coordinate is valid."""
        try:
            # This filters out misconfigured "_FillValue" elements
            if coord == 0.0 or numpy.ma.is_masked(coord):
                return False

            int(coord)  # If this fails, "coord" is not a number!

            return True
        except ValueError:
            return False

    @staticmethod
    def geospatial(ncdf, lat_name, lon_name):
        """
        Return a dict containing lat/lons from NetCDF file.

        :param Dataset ncdf: Reference to an opened netcdf4.Dataset object
        :param lat_name: Name of parameter containing latitude values
        :param lon_name: Name of parameter containing longitude values
        :returns: Geospatial information as dict.
        """

        # Filter out items that are equal to "masked"
        lats = filter(NetCDF_Base.clean_coordinate,
                      ncdf.variables[lat_name][:].ravel())
        lons = filter(NetCDF_Base.clean_coordinate,
                      ncdf.variables[lon_name][:].ravel())
        return {
            "type": "track",
            "lat": lats,
            "lon": lons
        }

    @staticmethod
    def temporal(ncdf, time_name):
        """
        Extract time values from Dataset using the variable name provided.

        :param Dataset ncdf: Reference to an opened netcdf4.Dataset object
        :param str time_name: Name of the time parameter
        """
        try:

            times = list(netCDF4.num2date(list(ncdf.variables[time_name]),
                                          ncdf.variables[time_name].units))
            return {
                "start_time": times[0].isoformat(),
                "end_time": times[-1].isoformat()
            }
        except:
            return None

    @staticmethod
    def estimate_temporal_from_filename(fpath):

        pattern = r'(?P<year>[0-9]{4})(?P<month>[0-9]{2})(?P<day>[0-9]{2})(?P<hour>[0-9]{2})?(?P<minute>[0-9]{2})?'
        m = re.search(pattern, os.path.basename(fpath))
        key_list = ["year", "month", "day", "hour", "minute"]
        kwargs = {}
        for key in key_list:
            if m.group(key):
                kwargs[key] = int(m.group(key))

        start_date = datetime(**kwargs)
        end_date = datetime(kwargs["year"], kwargs["month"], kwargs["day"]) + timedelta(1)

        return {
            "start_time": start_date.isoformat(),
            "end_time": end_date.isoformat()
        }

    @staticmethod
    def find_var_by_standard_name(ncdf, fpath, standard_name):
        """
        Find a variable reference searching by CF standard name.

        :param Dataset ncdf: Reference to an opened netCDF4.Dataset object
        :param str standard_name: The CF standard name to search for
        """
        for key, value in ncdf.variables.iteritems():
            try:
                if value.standard_name.lower() == standard_name.lower():
                    return key
            except AttributeError:
                continue

        logger = logging.getLogger(__name__)
        logger.warning("Could not find standard name variable \"%s\": %s, trying by regex." %
                     (standard_name, fpath))

        key = NetCDF_Base.find_var_by_regex(ncdf, fpath, "^%s$" % standard_name)
        if key:
            return key


    @staticmethod
    def find_var_by_regex(ncdf, fpath, regex):
        """
        Find a variable reference searching by regular expression.

        :param Dataset ncdf: Reference to an opened netCDF4.Dataset object
        :param re regex: Regular expression to match with variable name
        """
        for key in ncdf.variables.keys():
            if re.match(regex, key, flags=re.IGNORECASE):
                return key

        logger = logging.getLogger(__name__)
        logger.error("Could not find variable by regex: \"%s\": %s" % (regex, fpath))

    @staticmethod
    def get_flight_info(fname):
        """
        Return a dictionary populated with metadata about the flight that the
        given data file was captured on - flight number, organisation, etc.

        :return: A dict containing flight metadata.
        """
        patterns = {
            "faam": {
                "patterns": [
<<<<<<< HEAD
                    r"_(?P<flight_num>[bc](\d{3}))"
=======
                    r"_(?P<flight_num>[a-z](\d{3}))"
>>>>>>> 0b9fc60d
                ]
            },
            "safire": {
                "patterns": [
                    r"_(?P<flight_num>((as|az|fs)\d{6}))"
                ]
            }
        }

        for org, info in patterns.iteritems():
            for pattern in info["patterns"]:
                match = re.search(pattern, fname)
                if match:
                    flight_info = {
                        "organisation": org,
                        "flight_num": match.group("flight_num")
                    }

                    return flight_info


class NetCDF_CF(_geospatial):
    """
    Metadata extraction class for CF-compliant NetCDF files.
    """
    def __init__(self, fpath, convention):
        self.fpath = fpath
        self.logger = logging.getLogger(__name__)
        self.convention = convention

    def get_temporal(self):
        with netCDF4.Dataset(self.fpath) as ncdf:
            time_name = NetCDF_Base.find_var_by_standard_name(ncdf, self.fpath, "time")
            temporal = NetCDF_Base.temporal(ncdf, time_name)
            if temporal:
                return temporal
            else:
                # Can't read time data, approximate time from filename
                return NetCDF_Base.estimate_temporal_from_filename(self.fpath)

    def get_parameters(self):
        with netCDF4.Dataset(self.fpath) as ncdf:
            return NetCDF_Base.params(ncdf)

    def get_geospatial(self):
        with netCDF4.Dataset(self.fpath) as ncdf:
            lat_name = NetCDF_Base.find_var_by_standard_name(ncdf, self.fpath, "latitude")
            lon_name = NetCDF_Base.find_var_by_standard_name(ncdf, self.fpath, "longitude")

            if lat_name and lon_name:
                return NetCDF_Base.geospatial(ncdf, lat_name, lon_name)
            else:
                self.logger.error("Could not find lat/lon variables: %s" %
                                  self.fpath)

    def get_properties(self):
        """
        Return a metadata.product.Properties object populated with metadata.

        :returns: Properties object populated with metadata
        """
        data_format = {"format": ("NetCDF/%s" % self.convention)}
        filesystem = self.get_filesystem(self.fpath)
        flight_info = NetCDF_Base.get_flight_info(filesystem["filename"])
        return product.Properties(temporal=self.get_temporal(),
                                  filesystem=filesystem,
                                  spatial=self.get_geospatial(),
                                  data_format=data_format,
                                  parameters=self.get_parameters(),
                                  flight_info=flight_info)


class NetCDF_RAF(_geospatial):
    """
    Metadata extraction class for NCAR-RAF-compliant NetCDF.
    """
    def __init__(self, fpath, convention):
        self.fpath = fpath
        self.logger = logging.getLogger(__name__)
        self.convention = convention

    def get_temporal(self):
        with netCDF4.Dataset(self.fpath) as ncdf:
            time_name = NetCDF_Base.find_var_by_standard_name(ncdf, self.fpath, "time")
            return NetCDF_Base.temporal(ncdf, time_name)

    def get_parameters(self):
        with netCDF4.Dataset(self.fpath) as ncdf:
            return NetCDF_Base.params(ncdf)

    def get_geospatial(self):
        try:
            # Try finding corrected latitude and longitude
            with netCDF4.Dataset(self.fpath) as ncdf:
                return NetCDF_Base.geospatial(ncdf, "LATC", "LONC")
        except AttributeError:
            lat_name = NetCDF_Base.find_var_by_standard_name(ncdf, self.fpath, "latitude")
            lon_name = NetCDF_Base.find_var_by_standard_name(ncdf, self.fpath, "longitude")

            if lat_name and lon_name:
                return NetCDF_Base.geospatial(ncdf, lat_name, lon_name)
            else:
                self.logger.error("Couldn't find lat/lon variables: %s" %
                                  self.fpath)

    def get_properties(self):
        """
        Return a metadata.product.Properties object populated with metadata.

        :returns: Properties object populated with metadata
        """
        data_format = {"format": ("NetCDF/%s" % self.convention)}
        return product.Properties(temporal=self.get_temporal(),
                                  filesystem=self.get_filesystem(self.fpath),
                                  spatial=self.get_geospatial(),
                                  data_format=data_format,
                                  parameters=self.get_parameters())


class NetCDF_Unknown(_geospatial):
    """
    A wrapper to extract NetCDF metadata that is stored using an unknown
    metadata convention, or no known associated metadata convention.
    """
    def __init__(self, fpath, convention=None):
        self.fpath = fpath
        self.logger = logging.getLogger(__name__)

        if not convention:
            self.logger.error("Missing metadata convention: \"%s\"" % fpath)
        else:
            self.logger.error("Unrecognised metadata convention \"%s\": \"%s\"" %
                              (convention, fpath))

    def get_properties(self):
        return None<|MERGE_RESOLUTION|>--- conflicted
+++ resolved
@@ -200,11 +200,8 @@
         patterns = {
             "faam": {
                 "patterns": [
-<<<<<<< HEAD
-                    r"_(?P<flight_num>[bc](\d{3}))"
-=======
+
                     r"_(?P<flight_num>[a-z](\d{3}))"
->>>>>>> 0b9fc60d
                 ]
             },
             "safire": {
